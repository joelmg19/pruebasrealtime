// Cellsay 🚀 AGPL-3.0 License - https://cellsay.com/license

/// Configuration class for customizing YOLO streaming behavior.
///
<<<<<<< HEAD
/// This streamlined version focuses on object detection scenarios. Advanced
/// toggles for segmentation, pose, classification, and oriented bounding boxes
/// remain in the API surface for backwards compatibility but are ignored by the
/// detection-only runtime.
=======
/// This streamlined version focuses on object detection scenarios and removes
/// options that were only relevant to segmentation, pose, or classification
/// tasks.
>>>>>>> c44e09f0
class YOLOStreamingConfig {
  /// Whether to include basic detection results (bounding boxes, confidence, class).
  ///
  /// This is the core YOLO output and is typically always enabled.
  /// Disabling this will result in no detection data being sent.
  final bool includeDetections;

<<<<<<< HEAD
  /// Whether to include classification outputs alongside detections.
  ///
  /// Retained for backwards compatibility. In the Cellsay detection-only
  /// experience these values are ignored by the native layers and always
  /// treated as `false`.
  final bool includeClassifications;

=======
>>>>>>> c44e09f0
  /// Whether to include processing time metrics in milliseconds.
  ///
  /// This provides timing information for performance monitoring.
  /// Default is true to maintain compatibility with existing apps.
  final bool includeProcessingTimeMs;

  /// Whether to include frames per second (FPS) metrics.
  ///
  /// This provides real-time FPS information for performance monitoring.
  /// Default is true to maintain compatibility with existing apps.
  final bool includeFps;

<<<<<<< HEAD
  /// Whether to include segmentation masks with detection results.
  ///
  /// Retained for API stability. Masks are not generated in detection-only
  /// mode, so this flag is ignored by the runtime and effectively behaves as
  /// `false`.
  final bool includeMasks;

  /// Whether to include pose estimation keypoints with detection results.
  ///
  /// Retained for API stability but ignored in detection-only mode.
  final bool includePoses;

  /// Whether to include oriented bounding boxes (OBB) with detection results.
  ///
  /// Retained for API stability but ignored in detection-only mode.
  final bool includeOBB;

=======
>>>>>>> c44e09f0
  /// Whether to include original camera frames without annotations.
  ///
  /// Original images are useful for custom post-processing or debugging.
  /// This significantly increases memory usage and should be used carefully.
  final bool includeOriginalImage;

  /// Maximum frames per second for streaming output.
  ///
  /// This controls how often results are sent to Flutter, not inference frequency.
  /// When set, limits the rate at which results are sent to improve
  /// performance. Null means no limit (device-dependent maximum).
  final int? maxFPS;

  /// Minimum interval between result transmissions.
  ///
  /// When set, ensures a minimum time gap between consecutive results.
  /// Useful for throttling high-frequency updates.
  final Duration? throttleInterval;

  /// Target inference frequency in frames per second.
  ///
  /// This controls how often YOLO inference is actually performed on camera frames.
  /// Lower values reduce CPU/GPU usage and heat generation but may miss fast objects.
  /// Higher values provide smoother tracking but consume more resources.
  ///
  /// Examples:
  /// - `30`: High frequency - smooth tracking, high resource usage
  /// - `15`: Balanced - good tracking with moderate resource usage
  /// - `10`: Low frequency - basic detection, low resource usage
  /// - `5`: Very low - minimal detection, battery saving
  /// - `null`: Maximum frequency (device-dependent, usually 30-60 FPS)
  final int? inferenceFrequency;

  /// Skip frames between inferences for power saving.
  ///
  /// This is an alternative way to control inference frequency by specifying
  /// how many camera frames to skip between inferences.
  ///
  /// Examples:
  /// - `0`: Process every frame (maximum frequency)
  /// - `1`: Process every 2nd frame (half frequency)
  /// - `2`: Process every 3rd frame (1/3 frequency)
  /// - `4`: Process every 5th frame (1/5 frequency)
  ///
  /// Note: If both `inferenceFrequency` and `skipFrames` are set,
  /// `inferenceFrequency` takes precedence.
  final int? skipFrames;

  /// Creates a YOLOStreamingConfig with custom settings.
  ///
  /// This constructor allows full customization of streaming behavior.
  /// Defaults are optimized for high-speed operation with minimal data.
  const YOLOStreamingConfig({
    this.includeDetections = true,
<<<<<<< HEAD
    this.includeClassifications = false,
    this.includeProcessingTimeMs = true,
    this.includeFps = true,
    this.includeMasks = false,
    this.includePoses = false,
    this.includeOBB = false,
=======
    this.includeProcessingTimeMs = true,
    this.includeFps = true,
>>>>>>> c44e09f0
    this.includeOriginalImage = false,
    this.maxFPS,
    this.throttleInterval,
    this.inferenceFrequency,
    this.skipFrames,
  });

  /// Creates a minimal configuration optimized for maximum performance.
  ///
  /// This is the default configuration for YOLOView, providing only essential
  /// detection data and performance metrics.
  const YOLOStreamingConfig.minimal()
    : includeDetections = true,
<<<<<<< HEAD
      includeClassifications = false,
=======
>>>>>>> c44e09f0
      includeProcessingTimeMs = true,
      includeFps = true,
      includeOriginalImage = false,
      maxFPS = null,
      throttleInterval = null,
      inferenceFrequency = null,
      skipFrames = null;

  /// Creates a custom configuration with specified parameters.
  ///
  /// Any unspecified parameters default to false (except detections and
  /// performance metrics which default to true).
  const YOLOStreamingConfig.custom({
    bool? includeDetections,
    bool? includeProcessingTimeMs,
    bool? includeFps,
    bool? includeOriginalImage,
    this.maxFPS,
    this.throttleInterval,
    this.inferenceFrequency,
    this.skipFrames,
<<<<<<< HEAD
  })  : includeDetections = includeDetections ?? true,
        includeClassifications = includeClassifications ?? false,
        includeProcessingTimeMs = includeProcessingTimeMs ?? true,
        includeFps = includeFps ?? true,
        includeMasks = includeMasks ?? false,
        includePoses = includePoses ?? false,
        includeOBB = includeOBB ?? false,
        includeOriginalImage = includeOriginalImage ?? false;
=======
  }) : includeDetections = includeDetections ?? true,
       includeProcessingTimeMs = includeProcessingTimeMs ?? true,
       includeFps = includeFps ?? true,
       includeOriginalImage = includeOriginalImage ?? false;
>>>>>>> c44e09f0
}<|MERGE_RESOLUTION|>--- conflicted
+++ resolved
@@ -2,16 +2,10 @@
 
 /// Configuration class for customizing YOLO streaming behavior.
 ///
-<<<<<<< HEAD
 /// This streamlined version focuses on object detection scenarios. Advanced
 /// toggles for segmentation, pose, classification, and oriented bounding boxes
 /// remain in the API surface for backwards compatibility but are ignored by the
 /// detection-only runtime.
-=======
-/// This streamlined version focuses on object detection scenarios and removes
-/// options that were only relevant to segmentation, pose, or classification
-/// tasks.
->>>>>>> c44e09f0
 class YOLOStreamingConfig {
   /// Whether to include basic detection results (bounding boxes, confidence, class).
   ///
@@ -19,7 +13,6 @@
   /// Disabling this will result in no detection data being sent.
   final bool includeDetections;
 
-<<<<<<< HEAD
   /// Whether to include classification outputs alongside detections.
   ///
   /// Retained for backwards compatibility. In the Cellsay detection-only
@@ -27,8 +20,6 @@
   /// treated as `false`.
   final bool includeClassifications;
 
-=======
->>>>>>> c44e09f0
   /// Whether to include processing time metrics in milliseconds.
   ///
   /// This provides timing information for performance monitoring.
@@ -41,7 +32,6 @@
   /// Default is true to maintain compatibility with existing apps.
   final bool includeFps;
 
-<<<<<<< HEAD
   /// Whether to include segmentation masks with detection results.
   ///
   /// Retained for API stability. Masks are not generated in detection-only
@@ -59,8 +49,6 @@
   /// Retained for API stability but ignored in detection-only mode.
   final bool includeOBB;
 
-=======
->>>>>>> c44e09f0
   /// Whether to include original camera frames without annotations.
   ///
   /// Original images are useful for custom post-processing or debugging.
@@ -115,17 +103,12 @@
   /// Defaults are optimized for high-speed operation with minimal data.
   const YOLOStreamingConfig({
     this.includeDetections = true,
-<<<<<<< HEAD
     this.includeClassifications = false,
     this.includeProcessingTimeMs = true,
     this.includeFps = true,
     this.includeMasks = false,
     this.includePoses = false,
     this.includeOBB = false,
-=======
-    this.includeProcessingTimeMs = true,
-    this.includeFps = true,
->>>>>>> c44e09f0
     this.includeOriginalImage = false,
     this.maxFPS,
     this.throttleInterval,
@@ -139,10 +122,7 @@
   /// detection data and performance metrics.
   const YOLOStreamingConfig.minimal()
     : includeDetections = true,
-<<<<<<< HEAD
       includeClassifications = false,
-=======
->>>>>>> c44e09f0
       includeProcessingTimeMs = true,
       includeFps = true,
       includeOriginalImage = false,
@@ -164,7 +144,6 @@
     this.throttleInterval,
     this.inferenceFrequency,
     this.skipFrames,
-<<<<<<< HEAD
   })  : includeDetections = includeDetections ?? true,
         includeClassifications = includeClassifications ?? false,
         includeProcessingTimeMs = includeProcessingTimeMs ?? true,
@@ -173,10 +152,4 @@
         includePoses = includePoses ?? false,
         includeOBB = includeOBB ?? false,
         includeOriginalImage = includeOriginalImage ?? false;
-=======
-  }) : includeDetections = includeDetections ?? true,
-       includeProcessingTimeMs = includeProcessingTimeMs ?? true,
-       includeFps = includeFps ?? true,
-       includeOriginalImage = includeOriginalImage ?? false;
->>>>>>> c44e09f0
 }