// Cellsay 🚀 AGPL-3.0 License - https://cellsay.com/license

import 'package:flutter/material.dart';
import '../controllers/camera_inference_controller.dart';
<<<<<<< HEAD
import '../../models/models.dart';
=======
import '../models/models.dart';
>>>>>>> c44e09f0
import '../widgets/camera_inference_content.dart';
import '../widgets/camera_logo_overlay.dart';
import '../widgets/camera_controls.dart';
import '../widgets/threshold_slider.dart';

/// A screen that demonstrates real-time YOLO inference using the device camera.
///
/// This screen provides:
/// - Live camera feed with Cellsay YOLO object detection
/// - Accessible status information with large, high-contrast text
/// - Adjustable thresholds (confidence, IoU, max detections)
/// - Camera controls (flip, zoom)
/// - Performance metrics (FPS)
class CameraInferenceScreen extends StatefulWidget {
  const CameraInferenceScreen({super.key});

  @override
  State<CameraInferenceScreen> createState() => _CameraInferenceScreenState();
}

class _CameraInferenceScreenState extends State<CameraInferenceScreen> {
  late final CameraInferenceController _controller;

  @override
  void initState() {
    super.initState();
    _controller = CameraInferenceController();
    _controller.initialize().catchError((error) {
      if (mounted) {
        _showError('Model Loading Error', error.toString());
      }
    });
  }

  @override
  void dispose() {
    _controller.dispose();
    super.dispose();
  }

  @override
  Widget build(BuildContext context) {
    final isLandscape =
        MediaQuery.of(context).orientation == Orientation.landscape;

    return Scaffold(
      body: ListenableBuilder(
        listenable: _controller,
        builder: (context, child) {
          return Stack(
            children: [
              CameraInferenceContent(controller: _controller),
              _AccessibleStatusPanel(
                controller: _controller,
                isLandscape: isLandscape,
              ),
              CameraLogoOverlay(
                controller: _controller,
                isLandscape: isLandscape,
              ),
              CameraControls(
                currentZoomLevel: _controller.currentZoomLevel,
                isFrontCamera: _controller.isFrontCamera,
                activeSlider: _controller.activeSlider,
                onZoomChanged: _controller.setZoomLevel,
                onSliderToggled: _controller.toggleSlider,
                onCameraFlipped: _controller.flipCamera,
                isLandscape: isLandscape,
              ),
              ThresholdSlider(
                activeSlider: _controller.activeSlider,
                confidenceThreshold: _controller.confidenceThreshold,
                iouThreshold: _controller.iouThreshold,
                numItemsThreshold: _controller.numItemsThreshold,
                onValueChanged: _controller.updateSliderValue,
                isLandscape: isLandscape,
              ),
            ],
          );
        },
      ),
    );
  }

  void _showError(String title, String message) => showDialog(
        context: context,
        builder: (context) => AlertDialog(
          title: Text(title),
          content: Text(message),
          actions: [
            TextButton(
              onPressed: () => Navigator.pop(context),
              child: const Text('OK'),
            ),
          ],
        ),
<<<<<<< HEAD
      );
=======
      ],
    ),
  );
>>>>>>> c44e09f0
}

class _AccessibleStatusPanel extends StatelessWidget {
  const _AccessibleStatusPanel({
    required this.controller,
    required this.isLandscape,
  });

  final CameraInferenceController controller;
  final bool isLandscape;

  String? _sliderDescription() {
    switch (controller.activeSlider) {
      case SliderType.confidence:
        return 'Confidence threshold ${controller.confidenceThreshold.toStringAsFixed(2)}';
      case SliderType.iou:
        return 'IoU threshold ${controller.iouThreshold.toStringAsFixed(2)}';
      case SliderType.numItems:
        return 'Maximum items ${controller.numItemsThreshold}';
      case SliderType.none:
        return null;
    }
  }

  @override
  Widget build(BuildContext context) {
    final sliderDescription = _sliderDescription();
<<<<<<< HEAD
    final padding = isLandscape ? const EdgeInsets.all(16) : const EdgeInsets.all(20);
=======
    final padding = isLandscape
        ? const EdgeInsets.all(16)
        : const EdgeInsets.all(20);
>>>>>>> c44e09f0

    return Positioned(
      top: isLandscape ? 12 : 24,
      left: 16,
      right: 16,
      child: SafeArea(
        child: Semantics(
          container: true,
          label: 'Cellsay detection status',
          child: LayoutBuilder(
            builder: (context, constraints) {
              return Align(
                alignment: Alignment.topCenter,
                child: ConstrainedBox(
                  constraints: const BoxConstraints(maxWidth: 640),
                  child: DecoratedBox(
                    decoration: BoxDecoration(
                      color: Colors.black.withOpacity(0.72),
                      borderRadius: BorderRadius.circular(18),
                    ),
                    child: Padding(
                      padding: padding,
                      child: Wrap(
                        spacing: 24,
                        runSpacing: 16,
                        alignment: WrapAlignment.start,
                        children: [
                          _InfoTile(
                            label: 'Detections',
                            value: controller.detectionCount.toString(),
                            semanticLabel:
                                'Detected objects: ${controller.detectionCount}',
                          ),
                          _InfoTile(
                            label: 'Frames per second',
                            value: controller.currentFps.toStringAsFixed(1),
                            semanticLabel:
                                'Frames per second: ${controller.currentFps.toStringAsFixed(1)}',
                          ),
                          if (sliderDescription != null)
<<<<<<< HEAD
                            _SliderDescriptionCard(description: sliderDescription),
=======
                            _SliderDescriptionCard(
                              description: sliderDescription,
                            ),
>>>>>>> c44e09f0
                        ],
                      ),
                    ),
                  ),
                ),
              );
            },
          ),
        ),
      ),
    );
  }
}

class _InfoTile extends StatelessWidget {
  const _InfoTile({
    required this.label,
    required this.value,
    required this.semanticLabel,
  });

  final String label;
  final String value;
  final String semanticLabel;

  @override
  Widget build(BuildContext context) {
    final theme = Theme.of(context);
<<<<<<< HEAD
    final labelStyle = theme.textTheme.labelMedium?.copyWith(
=======
    final labelStyle =
        theme.textTheme.labelMedium?.copyWith(
>>>>>>> c44e09f0
          color: Colors.white70,
          letterSpacing: 0.6,
        ) ??
        const TextStyle(
          color: Colors.white70,
          letterSpacing: 0.6,
          fontSize: 14,
          fontWeight: FontWeight.w600,
        );

<<<<<<< HEAD
    final valueStyle = theme.textTheme.displaySmall?.copyWith(
=======
    final valueStyle =
        theme.textTheme.displaySmall?.copyWith(
>>>>>>> c44e09f0
          color: Colors.white,
          fontWeight: FontWeight.w800,
          fontSize: 32,
        ) ??
        const TextStyle(
          color: Colors.white,
          fontWeight: FontWeight.w800,
          fontSize: 32,
        );

    return Semantics(
      label: semanticLabel,
      child: SizedBox(
        width: 200,
        child: Column(
          crossAxisAlignment: CrossAxisAlignment.start,
          children: [
            Text(label.toUpperCase(), style: labelStyle),
            const SizedBox(height: 6),
            FittedBox(
              alignment: Alignment.centerLeft,
              fit: BoxFit.scaleDown,
              child: Text(value, style: valueStyle),
            ),
          ],
        ),
      ),
    );
  }
}

class _SliderDescriptionCard extends StatelessWidget {
  const _SliderDescriptionCard({required this.description});

  final String description;

  @override
  Widget build(BuildContext context) {
    final theme = Theme.of(context);
<<<<<<< HEAD
    final textStyle = theme.textTheme.bodyLarge?.copyWith(
=======
    final textStyle =
        theme.textTheme.bodyLarge?.copyWith(
>>>>>>> c44e09f0
          color: Colors.white,
          fontWeight: FontWeight.w600,
          fontSize: 18,
        ) ??
        const TextStyle(
          color: Colors.white,
          fontWeight: FontWeight.w600,
          fontSize: 18,
        );

    return Semantics(
      label: 'Active slider: $description',
      child: Container(
        width: 220,
        padding: const EdgeInsets.symmetric(horizontal: 16, vertical: 12),
        decoration: BoxDecoration(
          color: Colors.white.withOpacity(0.18),
          borderRadius: BorderRadius.circular(14),
        ),
<<<<<<< HEAD
        child: Text(
          description.toUpperCase(),
          style: textStyle,
        ),
=======
        child: Text(description.toUpperCase(), style: textStyle),
>>>>>>> c44e09f0
      ),
    );
  }
}<|MERGE_RESOLUTION|>--- conflicted
+++ resolved
@@ -2,11 +2,7 @@
 
 import 'package:flutter/material.dart';
 import '../controllers/camera_inference_controller.dart';
-<<<<<<< HEAD
 import '../../models/models.dart';
-=======
-import '../models/models.dart';
->>>>>>> c44e09f0
 import '../widgets/camera_inference_content.dart';
 import '../widgets/camera_logo_overlay.dart';
 import '../widgets/camera_controls.dart';
@@ -103,13 +99,7 @@
             ),
           ],
         ),
-<<<<<<< HEAD
       );
-=======
-      ],
-    ),
-  );
->>>>>>> c44e09f0
 }
 
 class _AccessibleStatusPanel extends StatelessWidget {
@@ -137,13 +127,7 @@
   @override
   Widget build(BuildContext context) {
     final sliderDescription = _sliderDescription();
-<<<<<<< HEAD
     final padding = isLandscape ? const EdgeInsets.all(16) : const EdgeInsets.all(20);
-=======
-    final padding = isLandscape
-        ? const EdgeInsets.all(16)
-        : const EdgeInsets.all(20);
->>>>>>> c44e09f0
 
     return Positioned(
       top: isLandscape ? 12 : 24,
@@ -184,13 +168,7 @@
                                 'Frames per second: ${controller.currentFps.toStringAsFixed(1)}',
                           ),
                           if (sliderDescription != null)
-<<<<<<< HEAD
                             _SliderDescriptionCard(description: sliderDescription),
-=======
-                            _SliderDescriptionCard(
-                              description: sliderDescription,
-                            ),
->>>>>>> c44e09f0
                         ],
                       ),
                     ),
@@ -219,12 +197,7 @@
   @override
   Widget build(BuildContext context) {
     final theme = Theme.of(context);
-<<<<<<< HEAD
     final labelStyle = theme.textTheme.labelMedium?.copyWith(
-=======
-    final labelStyle =
-        theme.textTheme.labelMedium?.copyWith(
->>>>>>> c44e09f0
           color: Colors.white70,
           letterSpacing: 0.6,
         ) ??
@@ -235,12 +208,7 @@
           fontWeight: FontWeight.w600,
         );
 
-<<<<<<< HEAD
     final valueStyle = theme.textTheme.displaySmall?.copyWith(
-=======
-    final valueStyle =
-        theme.textTheme.displaySmall?.copyWith(
->>>>>>> c44e09f0
           color: Colors.white,
           fontWeight: FontWeight.w800,
           fontSize: 32,
@@ -280,12 +248,7 @@
   @override
   Widget build(BuildContext context) {
     final theme = Theme.of(context);
-<<<<<<< HEAD
     final textStyle = theme.textTheme.bodyLarge?.copyWith(
-=======
-    final textStyle =
-        theme.textTheme.bodyLarge?.copyWith(
->>>>>>> c44e09f0
           color: Colors.white,
           fontWeight: FontWeight.w600,
           fontSize: 18,
@@ -305,14 +268,189 @@
           color: Colors.white.withOpacity(0.18),
           borderRadius: BorderRadius.circular(14),
         ),
-<<<<<<< HEAD
         child: Text(
           description.toUpperCase(),
           style: textStyle,
         ),
-=======
+      ),
+    );
+  }
+}
+
+class _AccessibleStatusPanel extends StatelessWidget {
+  const _AccessibleStatusPanel({
+    required this.controller,
+    required this.isLandscape,
+  });
+
+  final CameraInferenceController controller;
+  final bool isLandscape;
+
+  String? _sliderDescription() {
+    switch (controller.activeSlider) {
+      case SliderType.confidence:
+        return 'Confidence threshold ${controller.confidenceThreshold.toStringAsFixed(2)}';
+      case SliderType.iou:
+        return 'IoU threshold ${controller.iouThreshold.toStringAsFixed(2)}';
+      case SliderType.numItems:
+        return 'Maximum items ${controller.numItemsThreshold}';
+      case SliderType.none:
+        return null;
+    }
+  }
+
+  @override
+  Widget build(BuildContext context) {
+    final sliderDescription = _sliderDescription();
+    final padding = isLandscape
+        ? const EdgeInsets.all(16)
+        : const EdgeInsets.all(20);
+
+    return Positioned(
+      top: isLandscape ? 12 : 24,
+      left: 16,
+      right: 16,
+      child: SafeArea(
+        child: Semantics(
+          container: true,
+          label: 'Cellsay detection status',
+          child: LayoutBuilder(
+            builder: (context, constraints) {
+              return Align(
+                alignment: Alignment.topCenter,
+                child: ConstrainedBox(
+                  constraints: const BoxConstraints(maxWidth: 640),
+                  child: DecoratedBox(
+                    decoration: BoxDecoration(
+                      color: Colors.black.withOpacity(0.72),
+                      borderRadius: BorderRadius.circular(18),
+                    ),
+                    child: Padding(
+                      padding: padding,
+                      child: Wrap(
+                        spacing: 24,
+                        runSpacing: 16,
+                        alignment: WrapAlignment.start,
+                        children: [
+                          _InfoTile(
+                            label: 'Detections',
+                            value: controller.detectionCount.toString(),
+                            semanticLabel:
+                                'Detected objects: ${controller.detectionCount}',
+                          ),
+                          _InfoTile(
+                            label: 'Frames per second',
+                            value: controller.currentFps.toStringAsFixed(1),
+                            semanticLabel:
+                                'Frames per second: ${controller.currentFps.toStringAsFixed(1)}',
+                          ),
+                          if (sliderDescription != null)
+                            _SliderDescriptionCard(
+                              description: sliderDescription,
+                            ),
+                        ],
+                      ),
+                    ),
+                  ),
+                ),
+              );
+            },
+          ),
+        ),
+      ),
+    );
+  }
+}
+
+class _InfoTile extends StatelessWidget {
+  const _InfoTile({
+    required this.label,
+    required this.value,
+    required this.semanticLabel,
+  });
+
+  final String label;
+  final String value;
+  final String semanticLabel;
+
+  @override
+  Widget build(BuildContext context) {
+    final theme = Theme.of(context);
+    final labelStyle =
+        theme.textTheme.labelMedium?.copyWith(
+          color: Colors.white70,
+          letterSpacing: 0.6,
+        ) ??
+        const TextStyle(
+          color: Colors.white70,
+          letterSpacing: 0.6,
+          fontSize: 14,
+          fontWeight: FontWeight.w600,
+        );
+
+    final valueStyle =
+        theme.textTheme.displaySmall?.copyWith(
+          color: Colors.white,
+          fontWeight: FontWeight.w800,
+          fontSize: 32,
+        ) ??
+        const TextStyle(
+          color: Colors.white,
+          fontWeight: FontWeight.w800,
+          fontSize: 32,
+        );
+
+    return Semantics(
+      label: semanticLabel,
+      child: SizedBox(
+        width: 200,
+        child: Column(
+          crossAxisAlignment: CrossAxisAlignment.start,
+          children: [
+            Text(label.toUpperCase(), style: labelStyle),
+            const SizedBox(height: 6),
+            FittedBox(
+              alignment: Alignment.centerLeft,
+              fit: BoxFit.scaleDown,
+              child: Text(value, style: valueStyle),
+            ),
+          ],
+        ),
+      ),
+    );
+  }
+}
+
+class _SliderDescriptionCard extends StatelessWidget {
+  const _SliderDescriptionCard({required this.description});
+
+  final String description;
+
+  @override
+  Widget build(BuildContext context) {
+    final theme = Theme.of(context);
+    final textStyle =
+        theme.textTheme.bodyLarge?.copyWith(
+          color: Colors.white,
+          fontWeight: FontWeight.w600,
+          fontSize: 18,
+        ) ??
+        const TextStyle(
+          color: Colors.white,
+          fontWeight: FontWeight.w600,
+          fontSize: 18,
+        );
+
+    return Semantics(
+      label: 'Active slider: $description',
+      child: Container(
+        width: 220,
+        padding: const EdgeInsets.symmetric(horizontal: 16, vertical: 12),
+        decoration: BoxDecoration(
+          color: Colors.white.withOpacity(0.18),
+          borderRadius: BorderRadius.circular(14),
+        ),
         child: Text(description.toUpperCase(), style: textStyle),
->>>>>>> c44e09f0
       ),
     );
   }
